--- conflicted
+++ resolved
@@ -163,7 +163,6 @@
         uwsgi_busy_buffers_size 256k;
 
         location / {
-<<<<<<< HEAD
             # Block request if it's a bot or from a blocked IP
             if ($block_request) {
                 return 403;
@@ -172,14 +171,10 @@
                 limit_req zone=throttled_zone burst=2 nodelay;
             } elsif ($privileged_rate_limit) {
                 limit_req zone=privileged_zone burst=2 nodelay;
-            } else
-               {
+            } else {
                 limit_req zone=image_zone burst=2 nodelay;
             }
-=======
-            # burst limit
-            limit_req zone=image_zone burst=2 nodelay;
->>>>>>> edaf8941
+
             try_files $uri @image-server;
         }
 
