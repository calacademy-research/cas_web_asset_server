import pytest
import settings
import filecmp
import requests
from uuid import uuid4
from os.path import splitext
import json
import os
from datetime import datetime
import pytz
from client_utilities import update_time_delta
from client_utilities import build_url
from client_utilities import generate_token
from client_utilities import get_timestamp
from collection_definitions import COLLECTION_DIRS
from image_db import TIME_FORMAT_NO_OFFESET
import hashlib
from urllib.parse import quote
from metadata_tools import MetadataTools

def get_file_md5(filename):
    with open(filename, 'rb') as f:
        md5_hash = hashlib.md5()
        while chunk := f.read(8192):
            md5_hash.update(chunk)
    return md5_hash.hexdigest()


attach_loc = "None"
TEST_JPG = "test.jpg"
TEST_PATH = "/foo/bar/baz"
TEST_NOTES = "alskeifhjais78yas8efhaisef87yaihrti478yfhudyhdrsifslfdhiju"
dt, tz = '2020-01-01 00:00:01 UTC'.rsplit(maxsplit=1)

dto = datetime.strptime(dt, '%Y-%m-%d %H:%M:%S').replace(tzinfo=pytz.timezone(tz))

TEST_DATE = dto

EXIF_DICT = {
    "33432": "\u00A9 california academy of sciences",
    "315": "Claude Monet",
    "33437": "3/2"

}


@pytest.fixture(scope='function', autouse=True)
def test_teardown(request):
    try:
        delete_attach_loc()
    except:
        pass


def setup_module():
    update_time_delta()


def test_root():
    body = "Specify attachment server"
    response = requests.get(build_url(""))
    assert response.status_code == 200
    result = response.content.decode("utf-8")
    assert body == result


def test_web_asset_store():
    body = f"""<?xml version="1.0" encoding="UTF-8"?>
<urls>
    <url type="read"><![CDATA[http://{settings.SERVER_NAME}:{settings.SERVER_PORT}/fileget]]></url>
    <url type="write"><![CDATA[http://{settings.SERVER_NAME}:{settings.SERVER_PORT}/fileupload]]></url>
    <url type="delete"><![CDATA[http://{settings.SERVER_NAME}:{settings.SERVER_PORT}/filedelete]]></url>
    <url type="getexifdata"><![CDATA[http://{settings.SERVER_NAME}:{settings.SERVER_PORT}/getexifdata]]></url>
    <url type="testkey">http://{settings.SERVER_NAME}:{settings.SERVER_PORT}/testkey</url>
</urls>
"""
    endpoint = "web_asset_store.xml"
    response = requests.get(build_url(endpoint))
    assert response.status_code == 200
    result = response.content.decode("utf-8")
    assert body == result


def test_testkey():
    random = str(uuid4())
    token = generate_token(get_timestamp(), random)
    r = requests.get(build_url("testkey"),
                     params={'random': random, 'token': token})

    assert r.status_code == 200


def delete_attach_loc():
    data = {
        'filename': attach_loc,
        'coll': list(COLLECTION_DIRS.keys())[0],
        'token': generate_token(get_timestamp(), attach_loc),
        'original_filename': TEST_JPG
    }

    r = requests.post(build_url("filedelete"), data=data)

    return r


def post_test_file(supplementary_data={}, uuid_override=None, md5=False):
    global attach_loc
    local_filename = TEST_JPG
    if uuid_override is not None:
        uuid = uuid_override
    else:
        uuid = str(uuid4())
    name, extension = splitext(local_filename)
    attach_loc = uuid + extension

    data = {
        'store': attach_loc,
        'type': 'image',
        'coll': list(COLLECTION_DIRS.keys())[0],
        'token': generate_token(get_timestamp(), attach_loc),
        'original_filename': local_filename
    }
    if md5:
        md5 = get_file_md5(TEST_JPG)
        data['orig_md5'] = md5
    merged_data = z = {**data, **supplementary_data}

    files = {
        'image': (attach_loc, open(local_filename, 'rb')),
    }

    r = requests.post(build_url("fileupload"), files=files, data=merged_data)
    return r


def get_exif_data():
    """used to read test exif data from image on server"""
    get_exif_params = {
        'filename': attach_loc,
        'datatype': 'image',
        'coll': list(COLLECTION_DIRS.keys())[0],
        'token': generate_token(get_timestamp(), attach_loc)
    }

    r = requests.get(build_url("getexifdata"), params=get_exif_params)

    exif_data = json.loads(r.text)

    return exif_data


@pytest.mark.dependency()
def test_file_post():
    r = post_test_file()
    assert r.status_code == 200
    r = delete_attach_loc()
    assert r.status_code == 200


@pytest.mark.dependency()
def test_md5_round_trip():
    r = post_test_file(md5=True)
    md5 = get_file_md5(TEST_JPG)

    assert r.status_code == 200
    params = {
        'file_string': md5,
        'coll': list(COLLECTION_DIRS.keys())[0],
        'token': generate_token(get_timestamp(), md5),
        'search_type': 'md5'
    }

    r = requests.get(build_url("getImageRecord"), params=params)
    assert r.status_code == 200

    data = json.loads(r.text)
    assert data[-1]['orig_md5'] == md5

    r = delete_attach_loc()
    assert r.status_code == 200


def test_update_exifdata():
    r = post_test_file()

    assert r.status_code == 200

    exif_data = get_exif_data()
    # checking field not present before function execution

    assert 'Copyright' not in exif_data[0]['Fields']

    assert 'Artist' not in exif_data[0]['Fields']

    assert exif_data[2]['Fields']['FNumber'] == "9/5"

    # updating exif data
    data = {'filename': attach_loc,
            'coll': list(COLLECTION_DIRS.keys())[0],
            'token': generate_token(get_timestamp(), attach_loc),
            'exif_dict': json.dumps(EXIF_DICT)
    }

    url = build_url('updateexifdata')

    r = requests.post(url=url, data=data)

    assert r.status_code == 200

    exif_data = get_exif_data()

    # checking fields present after function execution


    assert exif_data[0]['Fields']['Copyright'] == "\u00A9 california academy of sciences"

    assert exif_data[0]['Fields']['Artist'] == "Claude Monet"

    assert exif_data[2]['Fields']['FNumber'] == "3/2"

    r = delete_attach_loc()

    assert r.status_code == 200

<<<<<<< HEAD
def test_update_iptcdata():
    r = post_test_file()

    assert r.status_code == 200

    # updating iptc data
    data = {'filename': attach_loc,
            'coll': list(COLLECTION_DIRS.keys())[0],
            'token': generate_token(get_timestamp(), attach_loc),
            'iptc_dict': json.dumps({"by-line": "Picasso", 'Date Created': "2023-02-10"})
            }

    url = build_url('updateiptcdata')

    r = requests.post(url=url, data=data)

    assert r.status_code == 200

    rel_path = settings.BASE_DIR + server.get_rel_path(storename=attach_loc, thumb_p=False, coll=list(COLLECTION_DIRS.keys())[0])

    img_path = "." + rel_path + f"{os.sep}{attach_loc}"

    md = MetadataTools(path=img_path)
    info = md.read_iptc_metadata()

    assert info['by-line'] == b"Picasso"
    assert info['Date Created'] == b"2023-02-10"

    r = delete_attach_loc()

    assert r.status_code == 200

@pytest.mark.dependency()
def test_file_get():
    r = post_test_file()
    assert r.status_code == 200

    image_filename = 'response.jpg'

    params = {
        'filename': attach_loc,
        'type': 'image',
        'coll': list(COLLECTION_DIRS.keys())[0],
        'token': generate_token(get_timestamp(), attach_loc)
    }

    r = requests.get(build_url("fileget"), params=params)

    assert r.status_code == 200
    with open(image_filename, 'wb') as f:
        f.write(r.content)
    assert filecmp.cmp(image_filename, TEST_JPG)
    os.remove(image_filename)
    r = delete_attach_loc()
    assert r.status_code == 200

=======
>>>>>>> 231f9cae

@pytest.mark.dependency()
def test_file_get_no_key():
    r = post_test_file()
    assert r.status_code == 200

    image_filename = 'response.jpg'

    params = {
        'filename': attach_loc,
        'type': 'image',
        'coll': list(COLLECTION_DIRS.keys())[0],
        'original_filename': TEST_JPG
    }

    r = requests.get(build_url("fileget"), params=params)

    assert r.status_code == 200
    with open(image_filename, 'wb') as f:
        f.write(r.content)
    assert filecmp.cmp(image_filename, TEST_JPG)
    os.remove(image_filename)

    r = delete_attach_loc()

    assert r.status_code == 200


@pytest.mark.dependency(depends=['test_file_post'])
def test_thumbnail_get():
    r = post_test_file()
    assert r.status_code == 200

    thumb_filename = 'response.thumb.jpg'
    params = {
        'filename': attach_loc,
        'type': 'T',
        'scale': 100,
        'coll': list(COLLECTION_DIRS.keys())[0],
        'token': generate_token(get_timestamp(), attach_loc)
    }

    r = requests.get(build_url("fileget"), params=params)

    assert r.status_code == 200
    with open(thumb_filename, 'wb') as f:
        f.write(r.content)
    assert not filecmp.cmp(thumb_filename, TEST_JPG)
    os.remove(thumb_filename)

    r = delete_attach_loc()

    assert r.status_code == 200


@pytest.mark.dependency(depends=['test_file_post'])
def test_get_static_url():
    r = post_test_file()

    assert r.status_code == 200

    params = {
        'filename': attach_loc,
        'type': 'image',
        'coll': list(COLLECTION_DIRS.keys())[0],
        'token': generate_token(get_timestamp(), attach_loc)
    }

    r = requests.get(build_url("getfileref"), params=params)
    url = r.text;
    assert r.status_code == 200
    # print(f"Got URL: {url}")
    r = requests.get(url)
    assert r.status_code == 200

    r = delete_attach_loc()
    assert r.status_code == 200


@pytest.mark.dependency(depends=['test_file_post'])
def test_get_exif():

    r = post_test_file()

    assert r.status_code == 200

    params = {
        'filename': attach_loc,
        'datatype': 'image',
        'coll': list(COLLECTION_DIRS.keys())[0],
        'token': generate_token(get_timestamp(), attach_loc)
    }

    r = requests.get(build_url("getexifdata"), params=params)
    assert r.status_code == 200

    exif_data = json.loads(r.text)
    assert exif_data[0]['Fields']['Model'] == "iPhone XR"

    r = delete_attach_loc()

    assert r.status_code == 200


@pytest.mark.dependency(depends=['test_file_post'])
def test_delete_file():
    r = post_test_file()

    assert r.status_code == 200

    data = {
        'filename': attach_loc,
        'coll': list(COLLECTION_DIRS.keys())[0],
        'token': generate_token(get_timestamp(), attach_loc),
        'original_filename': TEST_JPG
    }

    r = requests.post(build_url("filedelete"), data=data)

    assert r.status_code == 200


@pytest.mark.dependency(depends=['test_delete_file'])
def test_get_after_delete():
    params = {
        'filename': attach_loc,
        'type': 'image',
        'coll': list(COLLECTION_DIRS.keys())[0],
        'token': generate_token(get_timestamp(), attach_loc)
    }

    r = requests.get(build_url("fileget"), params=params)

    assert r.status_code == 404


@pytest.mark.dependency(depends=['test_delete_file'])
def test_thumbnail_get_after_delete():
    params = {
        'filename': attach_loc,
        'type': 'T',
        'scale': 100,
        'coll': list(COLLECTION_DIRS.keys())[0],
        'token': generate_token(get_timestamp(), attach_loc)
    }

    r = requests.get(build_url("fileget"), params=params)

    assert r.status_code == 404


def post_with_metadata(redacted=True, uuid_override=None):
    global attach_loc
    local_filename = TEST_JPG
    if uuid_override is None:
        uuid = str(uuid4())
    else:
        uuid = uuid_override
    name, extension = splitext(local_filename)
    attach_loc = uuid + extension

    data = {
        'store': attach_loc,
        'type': 'image',
        'coll': list(COLLECTION_DIRS.keys())[0],
        'token': generate_token(get_timestamp(), attach_loc),
        'original_filename': local_filename,
        'original_path': TEST_PATH,
        'redacted': redacted,
        'notes': TEST_NOTES,
        'datetime': TEST_DATE
    }
    files = {
        'image': (attach_loc, open(local_filename, 'rb')),
    }

    r = requests.post(build_url("fileupload"), files=files, data=data)
    return r


@pytest.mark.dependency(depends=['test_delete_file'])
def test_file_post_with_metadata():
    r = post_with_metadata()

    assert r.status_code == 200

    r = delete_attach_loc()
    assert r.status_code == 200


@pytest.mark.dependency()
def test_get_redacted_image_by_original_filename():
    global attach_loc
    r = post_with_metadata(redacted=True)
    assert r.status_code == 200

    params = {
        'file_string': TEST_JPG,
        'coll': list(COLLECTION_DIRS.keys())[0],
        'exact': True,
        'token': generate_token(get_timestamp(), TEST_JPG),
        'search_type': 'filename'
    }

    r = requests.get(build_url("getImageRecord"), params=params)
    assert r.status_code == 200

    data = json.loads(r.text)
    assert data[-1]['original_filename'] == TEST_JPG
    assert data[-1]['original_path'] == TEST_PATH
    assert data[-1]['notes'] == TEST_NOTES
    assert data[-1]['redacted']
    assert pytz.utc.localize(datetime.strptime(data[-1]['datetime'], TIME_FORMAT_NO_OFFESET)) == TEST_DATE

    r = delete_attach_loc()
    assert r.status_code == 200


@pytest.mark.dependency()
def test_get_non_redacted_image_by_original_filename():
    global attach_loc
    r = post_with_metadata(redacted=False)
    assert r.status_code == 200

    params = {
        'file_string': quote(TEST_JPG),
        'token': generate_token(get_timestamp(), TEST_JPG),
        'search_type': 'filename',
    }

    r = requests.get(build_url("getImageRecord"), params=params)
    assert r.status_code == 200

    data = json.loads(r.text)
    assert data[-1]['original_filename'] == TEST_JPG
    assert data[-1]['original_path'] == TEST_PATH
    assert data[-1]['notes'] == TEST_NOTES
    assert data[-1]['redacted'] == False
    assert pytz.utc.localize(datetime.strptime(data[-1]['datetime'], TIME_FORMAT_NO_OFFESET)) == TEST_DATE

    r = delete_attach_loc()
    assert r.status_code == 200


@pytest.mark.dependency()
def test_get_missing_non_redacted_image_by_original_filename():
    global attach_loc
    r = post_with_metadata(redacted=False)
    assert r.status_code == 200
    bad_test_jpg = '/volumes/data/izg/iz images curated_test/credit terrence m. gosliner, california academy of sciences © t.m. gosliner/casiz 081336 eupatagus rubellus s2917 © t.m. gosliner.tif'
    encoded_bad_test_jpg = quote(bad_test_jpg, safe='')

    params = {
        'file_string': encoded_bad_test_jpg,
        'token': generate_token(get_timestamp(), encoded_bad_test_jpg),
        'search_type': 'filename',
    }

    r = requests.get(build_url("getImageRecord"), params=params)
    assert r.status_code == 404

    r = delete_attach_loc()
    assert r.status_code == 200


def test_file_get_redacted_cases():
    # test it with static url
    global attach_loc
    r = post_with_metadata(redacted=True)
    assert r.status_code == 200

    params = {
        'filename': attach_loc,
        'type': 'image',
        'coll': list(COLLECTION_DIRS.keys())[0],
    }

    r = requests.get(build_url("fileget"), params=params)
    assert r.status_code != 200

    params = {
        'filename': attach_loc,
        'type': 'image',
        'coll': list(COLLECTION_DIRS.keys())[0],
        'token': generate_token(get_timestamp(), attach_loc)
    }
    r = requests.get(build_url("fileget"), params=params)
    assert r.status_code == 200

    r = delete_attach_loc()
    assert r.status_code == 200
    r = post_with_metadata(redacted=False)
    assert r.status_code == 200

    params = {
        'filename': attach_loc,
        'type': 'image',
        'coll': list(COLLECTION_DIRS.keys())[0],
    }
    r = requests.get(build_url("fileget"), params=params)

    assert r.status_code == 200
    r = delete_attach_loc()
    assert r.status_code == 200


def test_name_collision_failure():
    uuid = str(uuid4())

    r = post_test_file(uuid_override=uuid)
    assert r.status_code == 200

    r = post_test_file(uuid_override=uuid)
    assert r.status_code == 409

    r = delete_attach_loc()
    assert r.status_code == 200


def test_duplicate_basename_failure():
    global attach_loc

    uuid = str(uuid4())

    r = post_test_file(uuid_override=uuid)
    assert r.status_code == 200

    attach_loc = "test_string"

    r = post_test_file(uuid_override=uuid)
    assert r.status_code == 409

    r = delete_attach_loc()
    assert r.status_code == 200

    attach_loc = "None"


def test_static_redacted():
    global attach_loc
    r = post_with_metadata(redacted=True)
    assert r.status_code == 200
    params = {
        'filename': attach_loc,
        'type': 'image',
        'coll': list(COLLECTION_DIRS.keys())[0],
        'token': generate_token(get_timestamp(), attach_loc)
    }

    r = requests.get(build_url("getfileref"), params=params)
    url = r.text;

    assert r.status_code == 200
    r = requests.get(url)
    assert r.status_code == 403

    r = delete_attach_loc()
    assert r.status_code == 200


def test_store_shortname():
    uuid = "sh"
    r = post_test_file(uuid_override=uuid)
    assert r.status_code == 400<|MERGE_RESOLUTION|>--- conflicted
+++ resolved
@@ -222,38 +222,7 @@
 
     assert r.status_code == 200
 
-<<<<<<< HEAD
-def test_update_iptcdata():
-    r = post_test_file()
-
-    assert r.status_code == 200
-
-    # updating iptc data
-    data = {'filename': attach_loc,
-            'coll': list(COLLECTION_DIRS.keys())[0],
-            'token': generate_token(get_timestamp(), attach_loc),
-            'iptc_dict': json.dumps({"by-line": "Picasso", 'Date Created': "2023-02-10"})
-            }
-
-    url = build_url('updateiptcdata')
-
-    r = requests.post(url=url, data=data)
-
-    assert r.status_code == 200
-
-    rel_path = settings.BASE_DIR + server.get_rel_path(storename=attach_loc, thumb_p=False, coll=list(COLLECTION_DIRS.keys())[0])
-
-    img_path = "." + rel_path + f"{os.sep}{attach_loc}"
-
-    md = MetadataTools(path=img_path)
-    info = md.read_iptc_metadata()
-
-    assert info['by-line'] == b"Picasso"
-    assert info['Date Created'] == b"2023-02-10"
-
-    r = delete_attach_loc()
-
-    assert r.status_code == 200
+
 
 @pytest.mark.dependency()
 def test_file_get():
@@ -279,8 +248,7 @@
     r = delete_attach_loc()
     assert r.status_code == 200
 
-=======
->>>>>>> 231f9cae
+
 
 @pytest.mark.dependency()
 def test_file_get_no_key():
