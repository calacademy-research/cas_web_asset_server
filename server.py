<<<<<<< HEAD
#!/usr/bin/env python3

import logging
from functools import wraps
from glob import glob
from mimetypes import guess_type
from os import makedirs, path, remove
from urllib.parse import quote
from urllib.request import pathname2url
import hmac
import json
import time
from collection_definitions import COLLECTION_DIRS
from datetime import datetime
from time import sleep
from metadata_tools.metadata_tools import MetadataTools
from sh import convert
from bottle import Bottle
from image_db import ImageDb
from image_db import TIME_FORMAT

app = application = Bottle()

# Configure logging
import settings
=======
from collections import defaultdict, OrderedDict
from functools import wraps
from glob import glob
from mimetypes import guess_type
from os import path, mkdir, remove
from urllib.parse import quote
from urllib.request import pathname2url

import exifread
import hmac
import json
import time
from sh import convert

import settings
from bottle import (
    Response, request, response, static_file, template, abort,
    HTTPResponse, route)

>>>>>>> 0d20ef98

level = logging.getLevelName(settings.LOG_LEVEL)
logging.basicConfig(filename='app.log', level=level)


from bottle import (
    Response, BaseRequest, request, response, static_file, template, abort,
    HTTPResponse)

BaseRequest.MEMFILE_MAX = 300 * 1024 * 1024

def get_image_db():
    image_db = ImageDb()
    return image_db

def log(msg):
<<<<<<< HEAD
    logging.debug(msg)
=======
    if settings.DEBUG:
        print(msg)

>>>>>>> 0d20ef98

def get_rel_path(coll, thumb_p, storename):
    """Return originals or thumbnails subdirectory of the main
    attachments directory for the given collection.
    """
    type_dir = settings.THUMB_DIR if thumb_p else settings.ORIG_DIR
    first_subdir = storename[0:2]
    second_subdir = storename[2:4]
    if COLLECTION_DIRS is None:
        return path.join(type_dir, first_subdir, second_subdir)

    try:
        coll_dir = COLLECTION_DIRS[coll]
    except KeyError:
        err = f"Unknown collection: {coll}"
        log(err)
        # response.content_type = 'text/plain; charset=utf-8'
        # response.status = 403
        # response.text = err
        # log (err)
        # return response
        abort(404, "Unknown collection: %r" % coll)

    return path.join(coll_dir, type_dir, first_subdir, second_subdir)

def str2bool(value, raise_exc=False):
    """converts diverse string values into boolean True or False,
       replaces deprecated distutils and str2bool."""
    true_set = {'yes', 'true', 't', 'y', '1'}
    false_set = {'no', 'false', 'f', 'n', '0'}

    if isinstance(value, str):
        value = value.lower()
        if value in true_set:
            return True
        if value in false_set:
            return False

    if raise_exc:
        raise ValueError('Expected "%s"' % '", "'.join(true_set | false_set))
    return None




def generate_token(timestamp, filename):
    """Generate the auth token for the given filename and timestamp.
    This is for comparing to the client submited token.
    """
    timestamp = str(timestamp)
<<<<<<< HEAD
    if timestamp is None:
        log(f"Missing timestamp; token generation failure.")
    if filename is None:
        log(f"Missing filename, token generation failure.")
    mac = hmac.new(settings.KEY.encode(), timestamp.encode() + filename.encode(), digestmod='md5')
=======
    mac = hmac.new(settings.KEY.encode(), timestamp.encode() + filename.encode(), 'md5')
>>>>>>> 0d20ef98
    return ':'.join((mac.hexdigest(), timestamp))


class TokenException(Exception):
    """Raised when an auth token is invalid for some reason."""
    pass


def get_timestamp():
    """Return an integer timestamp with one second resolution for
    the current moment.
    """
    return int(time.time())


def validate_token(token_in, filename):
    """Validate the input token for given filename using the secret key
    in settings. Checks that the token is within the time tolerance and
    is valid.
    """
    if settings.KEY is None:
        return
    if token_in == '':
        raise TokenException("Auth token is missing.")
    if ':' not in token_in:
        raise TokenException("Auth token is malformed.")

    mac_in, timestr = token_in.split(':')
    try:
        timestamp = int(timestr)
    except ValueError:
        raise TokenException("Auth token is malformed.")

    if settings.TIME_TOLERANCE is not None:
        current_time = get_timestamp()
        if not abs(current_time - timestamp) < settings.TIME_TOLERANCE:
            raise TokenException("Auth token timestamp out of range: %s vs %s" % (timestamp, current_time))

    if token_in != generate_token(timestamp, filename):
        raise TokenException("Auth token is invalid.")
    log(f"Valid token: {token_in} time: {timestr}")




def require_token(filename_param, always=False):
    """Decorate a view function to require an auth token to be present for access.

    filename_param defines the field in the request that contains the filename
    against which the token should validate.

    If REQUIRE_KEY_FOR_GET is False, validation will be skipped for GET and HEAD
    requests.

    Automatically adds the X-Timestamp header to responses to help clients stay
    syncronized.
    """

    def decorator(func):
        @include_timestamp
        @wraps(func)
        def wrapper(*args, **kwargs):
            if always or request.method not in ('GET', 'HEAD') or settings.REQUIRE_KEY_FOR_GET:
                params = request.forms if request.method == 'POST' else request.query
                try:
                    validate_token(params.token, params.get(filename_param))
                except TokenException as e:
                    response.content_type = 'text/plain; charset=utf-8'
                    response.status = 403
                    response.body = f"403 - forbidden. Invalid token: '{params.token}'"
                    log(response.body)
                    return response
            return func(*args, **kwargs)

        return wrapper

    return decorator


def include_timestamp(func):
    """Decorate a view function to include the X-Timestamp header to help clients
    maintain time syncronization.
    """

    @wraps(func)
    def wrapper(*args, **kwargs):
        result = func(*args, **kwargs)
        (result if isinstance(result, Response) else response) \
            .set_header('X-Timestamp', str(get_timestamp()))
        return result

    return wrapper


def allow_cross_origin(func):
    """Decorate a view function to allow cross domain access."""

    @wraps(func)
    def wrapper(*args, **kwargs):
        try:
            result = func(*args, **kwargs)
        except HTTPResponse as r:
            r.set_header('Access-Control-Allow-Origin', '*')
            raise

        (result if isinstance(result, Response) else response) \
            .set_header('Access-Control-Allow-Origin', '*')
        return result

    return wrapper

<<<<<<< HEAD
=======

def resolve_file():
    """Inspect the request object to determine the file being requested.
    If the request is for a thumbnail and it has not been generated, do
    so before returning.
>>>>>>> 0d20ef98

def resolve_file(filename, collection, type, scale):
    """Inspect the request object to determine the file being requested.
    If the request is for a thumbnail , and it has not been generated, do
    so before returning accession_copy.
    Returns the relative path to the requested file in the base attachments directory.
    """

    thumb_p = (type == "T")
    storename = filename

    relpath = get_rel_path(collection, thumb_p, storename)

    if not thumb_p:
        return path.join(relpath, storename)
    scale = int(scale)
    basepath = path.join(settings.BASE_DIR, relpath)

    mimetype, encoding = guess_type(storename)

    assert mimetype in settings.CAN_THUMBNAIL

    root, ext = path.splitext(storename)

    if mimetype in ('application/pdf', 'image/tiff'):
        # use PNG for PDF thumbnails
        ext = '.png'

    scaled_name = "%s_%d%s" % (root, scale, ext)
    scaled_pathname = path.join(basepath, scaled_name)

    if path.exists(scaled_pathname):
        log("Serving previously scaled thumbnail")
        return path.join(relpath, scaled_name)

    if not path.exists(basepath):
        makedirs(basepath)

    orig_dir = path.join(settings.BASE_DIR, get_rel_path(request.query.coll, thumb_p=False, storename=storename))
    orig_path = path.join(orig_dir, storename)

    if not path.exists(orig_path):
        abort(404, "Missing original: %s" % orig_path)

    input_spec = orig_path
    convert_args = ('-resize', "%dx%d>" % (scale, scale))
    if mimetype == 'application/pdf':
        input_spec += '[0]'  # only thumbnail first page of PDF
        convert_args += ('-background', 'white', '-flatten')  # add white background to PDFs

    log("Scaling thumbnail to %d" % scale)
    convert(input_spec, *(convert_args + (scaled_pathname,)))

    return path.join(relpath, scaled_name)


<<<<<<< HEAD

@app.route('/static/<path:path>')
=======
@route('/static/<path:path>')
>>>>>>> 0d20ef98
def static(path):
    """Serve static files to the client. Primarily for Web Portal."""
    if not settings.ALLOW_STATIC_FILE_ACCESS:
        abort(404)
    filename = path.split('/')[-1]
    image_db=get_image_db()
    records = image_db.get_image_record_by_internal_filename(filename)
    if len(records) < 1:
        log(f"Static record not found: {request.query.filename}")
        response.content_type = 'text/plain; charset=utf-8'
        response.status = 404
        return response
    if records[0]['redacted']:
        response.content_type = 'text/plain; charset=utf-8'
        response.status = 403
        log(f"Token required")
        return response

    return static_file(path, root=settings.BASE_DIR)


<<<<<<< HEAD
def getFileUrl(filename, collection, image_type, scale):
    server_name = f"{settings.SERVER_NAME}:{settings.SERVER_PORT}" if settings.OVERRIDE_PORT else settings.SERVER_NAME

    return '%s://%s/static/%s' % (settings.SERVER_PROTOCOL,
                                  server_name,
                                  pathname2url(resolve_file(filename, collection, image_type, scale))
                                  )



@app.route('/getfileref')
=======
@route('/getfileref')
>>>>>>> 0d20ef98
@allow_cross_origin
def getfileref():
    """Returns a URL to the static file indicated by the query parameters."""
    if not settings.ALLOW_STATIC_FILE_ACCESS:
        log("static file access denied")
        abort(404)
    response.content_type = 'text/plain; charset=utf-8'
<<<<<<< HEAD
    log(f"{getFileUrl(request.query.filename,request.query.coll,request.query['type'],request.query.scale)}")

    return getFileUrl(request.query.filename,
                      request.query.coll,
                      request.query['type'],
                      request.query.scale)



@app.route('/fileget')
=======
    return "http://%s:%d/static/%s" % (settings.HOST, settings.PORT,
                                       pathname2url(resolve_file()))


@route('/fileget')
>>>>>>> 0d20ef98
@require_token('filename')
def fileget():
    """Returns the file data of the file indicated by the query parameters."""
    log(f"fileget {request.query.filename}")
    image_db=get_image_db()
    records = image_db.get_image_record_by_internal_filename(request.query.filename)
    log(f"Fileget complete")
    if len(records) < 1:
        log(f"Record not found: {request.query.filename}")
        response.content_type = 'text/plain; charset=utf-8'
        response.status = 404
        return response
    if records[0]['redacted']:
        log(f"Redacted, check auth token")
        try:
            # Note, we're hitting this twice with the @require_token decorator
            validate_token(request.query.token, request.query.filename)
        except TokenException as e:
            response.content_type = 'text/plain; charset=utf-8'
            response.status = 403
            response.body = f"403 - forbidden. Invalid token: '{request.query.token}'"
            log(response.body)
            return response
        log(f"Token validated for redacted record...")
    else:
        log(f"Not redacted, no check required")
    log(f"Valid request: {request.query.filename}")

    resolved_file = resolve_file(request.query.filename,
                                 request.query.coll,
                                 request.query['type'],
                                 request.query.scale)
    r = static_file(resolved_file,
                    root=settings.BASE_DIR)
    download_name = request.query.downloadname
    if download_name:
        download_name = quote(path.basename(download_name).encode('ascii', 'replace'))
        r.set_header('Content-Disposition', "inline; filename*=utf-8''%s" % download_name)
    log(f"Get complete:{request.query.filename}")
    return r


<<<<<<< HEAD
@app.route('/fileupload', method='OPTIONS')
=======
@route('/fileupload', method='OPTIONS')
>>>>>>> 0d20ef98
@allow_cross_origin
def fileupload_options():
    response.content_type = "text/plain; charset=utf-8"
    return ''

<<<<<<< HEAD
@app.route('/fileupload', method='POST')
=======

@route('/fileupload', method='POST')
>>>>>>> 0d20ef98
@allow_cross_origin
@require_token('store')
def fileupload():
    """Accept original file uploads and store them in the proper
    attachment subdirectory.
    """
    image_db = get_image_db()
    start_save = time.time()
    log(f"Post request for fileupload...")
    thumb_p = (request.forms['type'] == "T")
    storename = request.forms.store
    basepath = path.join(settings.BASE_DIR, get_rel_path(request.forms.coll, thumb_p, storename))

    pathname = path.join(basepath, storename)

    if len(storename) < 7:
        log(f"Name too short: {storename}")
        response.content_type = 'text/plain; charset=utf-8'
        response.status = 400
        return response
    if thumb_p:
        return 'Ignoring thumbnail upload!'
    if 'original_path' in request.forms.keys():
        response_list = image_db.get_image_record_by_original_filename(original_filename=request.forms['original_filename'],
                                                                       collection=request.forms.coll, exact=True)
    else:
        response_list = []

    upload = list(request.files.values())[0]

    log(f"Saving upload: {upload}")

    if path.isfile(pathname) or len(response_list) > 0:
        log("Duplicate file; return failure:")
        response.content_type = 'text/plain; charset=utf-8'
        response.status = 409
        return response.status

    if not path.exists(basepath):
        makedirs(basepath)

<<<<<<< HEAD
=======
    upload = list(request.files.values())[0]
>>>>>>> 0d20ef98
    upload.save(pathname, overwrite=True)

    response.content_type = 'text/plain; charset=utf-8'
    original_filename = None
    original_path = None
    notes = None
    redacted = False
    orig_md5 = None
    datetime_now = datetime.utcnow()
    if 'original_filename' in request.forms.keys():
        log("original filename field set")
        original_filename = request.forms['original_filename']
    else:
        notes = f"uploaded manually through specify portal at {datetime_now}"
        log("original filename field is not set")
    if 'original_path' in request.forms.keys():
        original_path = request.forms['original_path']
    if 'notes' in request.forms.keys():
        notes = request.forms['notes']
    if 'redacted' in request.forms.keys():
        redacted = str2bool(request.forms['redacted'])
    if 'datetime' in request.forms.keys():
        datetime_now = datetime.strptime(request.forms['datetime'], TIME_FORMAT)
    if 'orig_md5' in request.forms.keys():
        orig_md5 = request.forms['orig_md5']

    try:
        image_db.create_image_record(original_filename,
                                     getFileUrl(storename, request.forms.coll, 'file', 0),
                                     storename,
                                     request.forms.coll,
                                     original_path,
                                     notes,
                                     redacted,
                                     datetime_now,
                                     orig_md5)
    except Exception as ex:
        print(f"Unexpected error: {ex}")
        abort(500, f'Unexpected error: {ex}')

    log(f"Image upload complete: original filename {original_filename} mapped to {storename}")
    end_save = time.time()
    log(f"Total time: {end_save - start_save}")
    return 'Ok.'


<<<<<<< HEAD
@app.route('/filedelete', method='POST')
=======
@route('/filedelete', method='POST')
>>>>>>> 0d20ef98
@require_token('filename')
def filedelete():
    """Delete the file indicated by the query parameters. Returns 404
    if the original file does not exist. Any associated thumbnails will
    also be deleted.
    """
    image_db = get_image_db()
    storename = request.forms.filename

    basepath = path.join(settings.BASE_DIR, get_rel_path(request.forms.coll, thumb_p=False, storename=storename))
    thumbpath = path.join(settings.BASE_DIR, get_rel_path(request.forms.coll, thumb_p=True, storename=storename))

    pathname = path.join(basepath, storename)

    if not path.exists(pathname):
        abort(404)

    log("Deleting %s" % pathname)
    remove(pathname)

    prefix = storename.split('.att')[0]
    base_filename = prefix[0:prefix.rfind('.')]
    pattern = path.join(thumbpath, base_filename + '*' + prefix[prefix.rfind('.') + 1:])

    log("Deleting thumbnails matching %s" % pattern)
    for name in glob(pattern):
        remove(name)

    response.content_type = 'text/plain; charset=utf-8'
    image_db.delete_image_record(storename)
    return 'Ok.'


<<<<<<< HEAD
def json_datetime_handler(x):
    if isinstance(x, datetime):
        return x.strftime(TIME_FORMAT)
    raise TypeError("Unknown type")

# file_string can be md5 of the original file, (search_type=md5)
# the full file path or, (search_type=path)
# the filename. (search_type=filename) default if param omitted
@app.route('/getImageRecord')
@require_token('file_string', always=True)
def get_image_record():
    image_db = get_image_db()
    query_params = request.query

    search_type = query_params.get('search_type', default='filename')
    query_string = query_params.get('file_string', default='')
    exact = str2bool(query_params.get('exact', default='False'))
    collection = query_params.get('coll')

    search_functions = {
        'filename': lambda: image_db.get_image_record_by_original_filename(query_string, exact=exact,
                                                                           collection=collection),
        'path': lambda: image_db.get_image_record_by_original_path(query_string, exact=exact, collection=collection),
        'md5': lambda: image_db.get_image_record_by_original_image_md5(query_string, collection=collection)
    }

    search_function = search_functions.get(search_type)
    if not search_function:
        abort(400, 'Invalid search type')

    record_list = search_function()
    log(f"Record list: {record_list}")

    if not record_list:
        log("Image not found, returning 404")
        abort(404)

    return json.dumps(record_list, indent=4, sort_keys=True, default=json_datetime_handler)


@app.route('/getexifdata')
=======
@route('/getmetadata')
>>>>>>> 0d20ef98
@require_token('filename')
def get_exif_metadata():
    """Provides access to EXIF metadata."""
    storename = request.query.filename
    basepath = path.join(settings.BASE_DIR, get_rel_path(request.query.coll, thumb_p=False, storename=storename))
    pathname = path.join(basepath, storename)
    datatype = request.query.dt
    if not path.exists(pathname):
        abort(404)

    exif_instance = MetadataTools(pathname, encoding=settings.ENCODING)
    try:
        tags = exif_instance.read_exif_tags()

    except Exception as e:
        log(f"Error reading EXIF data: {e}")
        tags = {}

    if datatype == 'date':
        try:
            return str(tags['EXIF:DateTimeOriginal'])
        except KeyError:
            abort(404, 'DateTime not found in EXIF')

<<<<<<< HEAD
    response.content_type = 'application/json'
=======
    data = defaultdict(dict)
    for key, value in list(tags.items()):
        parts = key.split()
        if len(parts) < 2: continue
        try:
            v = str(value).decode('ascii', 'replace').encode('utf-8')
        except TypeError:
            v = repr(value)

        data[parts[0]][parts[1]] = str(v)

    response.content_type = 'application/json'
    data = [OrderedDict((('Name', key), ('Fields', value)))
            for key, value in list(data.items())]
>>>>>>> 0d20ef98

    return json.dumps(tags, indent=4, sort_keys=True, default=json_datetime_handler)


<<<<<<< HEAD
@app.route('/updateexifdata', method='POST')
@require_token('filename')
def updateexifdata():
    """Updates EXIF metadata"""
    storename = request.forms.filename
    exif_data = request.forms.exif_dict
    exif_data = json.loads(exif_data)
    base_root = path.join(settings.BASE_DIR, get_rel_path(request.forms.coll, thumb_p=False, storename=storename))
    thumb_root = path.join(settings.BASE_DIR, get_rel_path(request.forms.coll, thumb_p=True, storename=storename))
    orig_path = path.join(base_root, storename)
    thumb_path = path.join(thumb_root, storename)
    path_list = [orig_path, thumb_path]
    for rel_path in path_list:
        if not path.exists(rel_path):
            abort(404)

        if not exif_data:
            abort(400)

        if isinstance(exif_data, dict):
            md = MetadataTools(path=rel_path, encoding=settings.ENCODING)
            try:
                md.write_exif_tags(exif_dict=exif_data)
            except:
                response.content_type = 'text/plain; charset=utf-8'
                response.status = 422
                response.body = f"422 - metadata Tag not supported: {request.query.token}"
                log(response.body)
                return response
        else:
            log(f"exif_data is not a dictionary")

        return f"{storename} updated with new exif metadata"


@app.route('/testkey')
=======
@route('/testkey')
>>>>>>> 0d20ef98
@require_token('random', always=True)
def testkey():
    """If access to this resource succeeds, clients can conclude
    that they have a valid access key.
    """
    response.content_type = 'text/plain; charset=utf-8'
    return 'Ok.'


<<<<<<< HEAD
@app.route('/web_asset_store.xml')
=======
@route('/web_asset_store.xml')
>>>>>>> 0d20ef98
@include_timestamp
def web_asset_store():
    """Serve an XML description of the URLs available here."""
    response.content_type = 'text/xml; charset=utf-8'
    return template('web_asset_store.xml', host="%s:%d" % (settings.SERVER_NAME, settings.SERVER_PORT))

<<<<<<< HEAD
@app.route('/')
def main_page():
    log("Hit root")
    return 'Specify attachment server'
=======

@route('/')
def main_page():
    return 'It works!'
>>>>>>> 0d20ef98


if __name__ == '__main__':
    from bottle import run
<<<<<<< HEAD
    image_db = get_image_db()
    log("Starting up....")
    image_db = ImageDb()
    while image_db.connect() is not True:
        sleep(5)
        log("Retrying db connection....")
    image_db.create_tables()
    log("running server...")

    run(app=application,
        host='0.0.0.0',
        port=settings.PORT,
        server=settings.SERVER,
        debug=settings.DEBUG_APP,
        reloader=settings.DEBUG_APP
        )

    log("Exiting.")
=======

    run(host='0.0.0.0', port=settings.PORT, server=settings.SERVER,
        debug=settings.DEBUG, reloader=settings.DEBUG)
>>>>>>> 0d20ef98
<|MERGE_RESOLUTION|>--- conflicted
+++ resolved
@@ -1,4 +1,3 @@
-<<<<<<< HEAD
 #!/usr/bin/env python3
 
 import logging
@@ -24,27 +23,6 @@
 
 # Configure logging
 import settings
-=======
-from collections import defaultdict, OrderedDict
-from functools import wraps
-from glob import glob
-from mimetypes import guess_type
-from os import path, mkdir, remove
-from urllib.parse import quote
-from urllib.request import pathname2url
-
-import exifread
-import hmac
-import json
-import time
-from sh import convert
-
-import settings
-from bottle import (
-    Response, request, response, static_file, template, abort,
-    HTTPResponse, route)
-
->>>>>>> 0d20ef98
 
 level = logging.getLevelName(settings.LOG_LEVEL)
 logging.basicConfig(filename='app.log', level=level)
@@ -61,13 +39,7 @@
     return image_db
 
 def log(msg):
-<<<<<<< HEAD
     logging.debug(msg)
-=======
-    if settings.DEBUG:
-        print(msg)
-
->>>>>>> 0d20ef98
 
 def get_rel_path(coll, thumb_p, storename):
     """Return originals or thumbnails subdirectory of the main
@@ -112,21 +84,16 @@
 
 
 
-
 def generate_token(timestamp, filename):
     """Generate the auth token for the given filename and timestamp.
     This is for comparing to the client submited token.
     """
     timestamp = str(timestamp)
-<<<<<<< HEAD
     if timestamp is None:
         log(f"Missing timestamp; token generation failure.")
     if filename is None:
         log(f"Missing filename, token generation failure.")
     mac = hmac.new(settings.KEY.encode(), timestamp.encode() + filename.encode(), digestmod='md5')
-=======
-    mac = hmac.new(settings.KEY.encode(), timestamp.encode() + filename.encode(), 'md5')
->>>>>>> 0d20ef98
     return ':'.join((mac.hexdigest(), timestamp))
 
 
@@ -168,7 +135,6 @@
     if token_in != generate_token(timestamp, filename):
         raise TokenException("Auth token is invalid.")
     log(f"Valid token: {token_in} time: {timestr}")
-
 
 
 
@@ -238,14 +204,6 @@
 
     return wrapper
 
-<<<<<<< HEAD
-=======
-
-def resolve_file():
-    """Inspect the request object to determine the file being requested.
-    If the request is for a thumbnail and it has not been generated, do
-    so before returning.
->>>>>>> 0d20ef98
 
 def resolve_file(filename, collection, type, scale):
     """Inspect the request object to determine the file being requested.
@@ -302,12 +260,8 @@
     return path.join(relpath, scaled_name)
 
 
-<<<<<<< HEAD
 
 @app.route('/static/<path:path>')
-=======
-@route('/static/<path:path>')
->>>>>>> 0d20ef98
 def static(path):
     """Serve static files to the client. Primarily for Web Portal."""
     if not settings.ALLOW_STATIC_FILE_ACCESS:
@@ -329,7 +283,6 @@
     return static_file(path, root=settings.BASE_DIR)
 
 
-<<<<<<< HEAD
 def getFileUrl(filename, collection, image_type, scale):
     server_name = f"{settings.SERVER_NAME}:{settings.SERVER_PORT}" if settings.OVERRIDE_PORT else settings.SERVER_NAME
 
@@ -341,9 +294,6 @@
 
 
 @app.route('/getfileref')
-=======
-@route('/getfileref')
->>>>>>> 0d20ef98
 @allow_cross_origin
 def getfileref():
     """Returns a URL to the static file indicated by the query parameters."""
@@ -351,7 +301,6 @@
         log("static file access denied")
         abort(404)
     response.content_type = 'text/plain; charset=utf-8'
-<<<<<<< HEAD
     log(f"{getFileUrl(request.query.filename,request.query.coll,request.query['type'],request.query.scale)}")
 
     return getFileUrl(request.query.filename,
@@ -362,13 +311,6 @@
 
 
 @app.route('/fileget')
-=======
-    return "http://%s:%d/static/%s" % (settings.HOST, settings.PORT,
-                                       pathname2url(resolve_file()))
-
-
-@route('/fileget')
->>>>>>> 0d20ef98
 @require_token('filename')
 def fileget():
     """Returns the file data of the file indicated by the query parameters."""
@@ -411,22 +353,13 @@
     return r
 
 
-<<<<<<< HEAD
 @app.route('/fileupload', method='OPTIONS')
-=======
-@route('/fileupload', method='OPTIONS')
->>>>>>> 0d20ef98
 @allow_cross_origin
 def fileupload_options():
     response.content_type = "text/plain; charset=utf-8"
     return ''
 
-<<<<<<< HEAD
 @app.route('/fileupload', method='POST')
-=======
-
-@route('/fileupload', method='POST')
->>>>>>> 0d20ef98
 @allow_cross_origin
 @require_token('store')
 def fileupload():
@@ -468,10 +401,6 @@
     if not path.exists(basepath):
         makedirs(basepath)
 
-<<<<<<< HEAD
-=======
-    upload = list(request.files.values())[0]
->>>>>>> 0d20ef98
     upload.save(pathname, overwrite=True)
 
     response.content_type = 'text/plain; charset=utf-8'
@@ -518,11 +447,7 @@
     return 'Ok.'
 
 
-<<<<<<< HEAD
 @app.route('/filedelete', method='POST')
-=======
-@route('/filedelete', method='POST')
->>>>>>> 0d20ef98
 @require_token('filename')
 def filedelete():
     """Delete the file indicated by the query parameters. Returns 404
@@ -556,7 +481,6 @@
     return 'Ok.'
 
 
-<<<<<<< HEAD
 def json_datetime_handler(x):
     if isinstance(x, datetime):
         return x.strftime(TIME_FORMAT)
@@ -598,9 +522,6 @@
 
 
 @app.route('/getexifdata')
-=======
-@route('/getmetadata')
->>>>>>> 0d20ef98
 @require_token('filename')
 def get_exif_metadata():
     """Provides access to EXIF metadata."""
@@ -625,29 +546,11 @@
         except KeyError:
             abort(404, 'DateTime not found in EXIF')
 
-<<<<<<< HEAD
     response.content_type = 'application/json'
-=======
-    data = defaultdict(dict)
-    for key, value in list(tags.items()):
-        parts = key.split()
-        if len(parts) < 2: continue
-        try:
-            v = str(value).decode('ascii', 'replace').encode('utf-8')
-        except TypeError:
-            v = repr(value)
-
-        data[parts[0]][parts[1]] = str(v)
-
-    response.content_type = 'application/json'
-    data = [OrderedDict((('Name', key), ('Fields', value)))
-            for key, value in list(data.items())]
->>>>>>> 0d20ef98
 
     return json.dumps(tags, indent=4, sort_keys=True, default=json_datetime_handler)
 
 
-<<<<<<< HEAD
 @app.route('/updateexifdata', method='POST')
 @require_token('filename')
 def updateexifdata():
@@ -684,9 +587,6 @@
 
 
 @app.route('/testkey')
-=======
-@route('/testkey')
->>>>>>> 0d20ef98
 @require_token('random', always=True)
 def testkey():
     """If access to this resource succeeds, clients can conclude
@@ -696,33 +596,21 @@
     return 'Ok.'
 
 
-<<<<<<< HEAD
 @app.route('/web_asset_store.xml')
-=======
-@route('/web_asset_store.xml')
->>>>>>> 0d20ef98
 @include_timestamp
 def web_asset_store():
     """Serve an XML description of the URLs available here."""
     response.content_type = 'text/xml; charset=utf-8'
     return template('web_asset_store.xml', host="%s:%d" % (settings.SERVER_NAME, settings.SERVER_PORT))
 
-<<<<<<< HEAD
 @app.route('/')
 def main_page():
     log("Hit root")
     return 'Specify attachment server'
-=======
-
-@route('/')
-def main_page():
-    return 'It works!'
->>>>>>> 0d20ef98
 
 
 if __name__ == '__main__':
     from bottle import run
-<<<<<<< HEAD
     image_db = get_image_db()
     log("Starting up....")
     image_db = ImageDb()
@@ -740,9 +628,4 @@
         reloader=settings.DEBUG_APP
         )
 
-    log("Exiting.")
-=======
-
-    run(host='0.0.0.0', port=settings.PORT, server=settings.SERVER,
-        debug=settings.DEBUG, reloader=settings.DEBUG)
->>>>>>> 0d20ef98
+    log("Exiting.")