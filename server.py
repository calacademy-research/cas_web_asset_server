--- conflicted
+++ resolved
@@ -13,14 +13,8 @@
 import time
 from collection_definitions import COLLECTION_DIRS
 from datetime import datetime
-import logging
 from time import sleep
-from bottle import Bottle, run
-<<<<<<< HEAD
 from server_metadata_tools import process_exif_ring
-
-=======
->>>>>>> 0d8c8589
 from image_db import ImageDb
 from image_db import TIME_FORMAT
 from sh import convert
@@ -523,9 +517,7 @@
             for key, value in list(data.items())]
     return json.dumps(data, indent=4, sort_keys=True, default=json_datetime_handler)
 
-
-<<<<<<< HEAD
-@app.route('/updatemetadata', method='POST')
+@route('/updatemetadata', method='POST')
 @require_token('filename')
 def updatemetadata():
     """Updates EXIF metadata"""
@@ -551,11 +543,7 @@
         return f"{storename} updated with new exif metadata"
 
 
-
-@app.route('/testkey')
-=======
 @route('/testkey')
->>>>>>> 0d8c8589
 @require_token('random', always=True)
 def testkey():
     """If access to this resource succeeds, clients can conclude
